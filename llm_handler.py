from openai import OpenAI
from logging_config import logger
import config # Assuming config.py is in the same directory or accessible
import json
from typing import Optional, Dict, List, Any

async def call_llm_api(query):
    """
    Call the LLM API with the user's query and return the response

    Args:
        query (str): The user's query text

    Returns:
        str: The LLM's response or an error message
    """
    try:
        logger.info(f"Calling LLM API with query: {query[:50]}{'...' if len(query) > 50 else ''}")

        # Check if OpenRouter API key exists
        if not hasattr(config, 'openrouter') or not config.openrouter:
            logger.error("OpenRouter API key not found in config.py or is empty")
            return "Error: OpenRouter API key is missing. Please contact the bot administrator."

        # Initialize the OpenAI client with OpenRouter base URL
        openai_client = OpenAI(
            base_url="https://openrouter.ai/api/v1",
            api_key=config.openrouter
        )

        # Get the model from config or use default
        model = getattr(config, 'llm_model', "x-ai/grok-3-mini-beta")

        # Make the API request
        completion = openai_client.chat.completions.create(
            extra_headers={
                "HTTP-Referer": "https://techfren.net",  # Optional site URL
                "X-Title": "TechFren Discord Bot",  # Optional site title
            },
            model=model,  # Use the model from config
            messages=[
                {
                    "role": "system",
                    "content": "You are an assistant bot to the techfren community discord server. A community of AI coding, Open source and technology enthusiasts \
                    users can use the function /sum-day to summarize the messages received today. there will be more features coming in the future"
                },
                {
                    "role": "user",
                    "content": query
                }
            ],
            max_tokens=1000,
            temperature=0.7
        )

        # Extract the response
        message = completion.choices[0].message.content
        logger.info(f"LLM API response received successfully: {message[:50]}{'...' if len(message) > 50 else ''}")
        return message

    except Exception as e:
        logger.error(f"Error calling LLM API: {str(e)}", exc_info=True)
        return "Sorry, I encountered an error while processing your request. Please try again later."

async def call_llm_for_summary(messages, channel_name, date):
    """
    Call the LLM API to summarize a list of messages from a channel

    Args:
        messages (list): List of message dictionaries
        channel_name (str): Name of the channel
        date (datetime): Date of the messages

    Returns:
        str: The LLM's summary or an error message
    """
    try:
        # Filter out command messages but include bot responses
        filtered_messages = [
            msg for msg in messages
            if not msg.get('is_command', False) and  # Use .get for safety
               not (msg.get('content', '').startswith('/sum-day'))  # Explicitly filter out /sum-day commands
        ]

        if not filtered_messages:
            return f"No messages found in #{channel_name} for the past 24 hours."

        # Prepare the messages for summarization
        formatted_messages_text = []
        for msg in filtered_messages:
            # Ensure created_at is a datetime object before calling strftime
            created_at_time = msg.get('created_at')
            if hasattr(created_at_time, 'strftime'):
                time_str = created_at_time.strftime('%H:%M:%S')
            else:
                time_str = "Unknown Time" # Fallback if created_at is not as expected

            author_name = msg.get('author_name', 'Unknown Author')
            content = msg.get('content', '')

            # Check if this message has scraped content from a URL
            scraped_url = msg.get('scraped_url')
            scraped_summary = msg.get('scraped_content_summary')
            scraped_key_points = msg.get('scraped_content_key_points')

            # Format the message with the basic content
            message_text = f"[{time_str}] {author_name}: {content}"

            # If there's scraped content, add it to the message
            if scraped_url and scraped_summary:
                message_text += f"\n\n[Link Content from {scraped_url}]:\n{scraped_summary}"

                # If there are key points, add them too
                if scraped_key_points:
                    try:
                        key_points = json.loads(scraped_key_points)
                        if key_points and isinstance(key_points, list):
                            message_text += "\n\nKey points:"
                            for point in key_points:
                                message_text += f"\n- {point}"
                    except json.JSONDecodeError:
                        logger.warning(f"Failed to parse key points JSON: {scraped_key_points}")

            formatted_messages_text.append(message_text)

        # Join the messages with newlines
        messages_text = "\n".join(formatted_messages_text)

        # Create the prompt for the LLM
<<<<<<< HEAD
        prompt = f"""Please summarize the following conversation from the #{channel_name} channel for the past 24 hours:
=======
        prompt = f"""Summarize the following conversation from the #{channel_name} channel on {date.strftime('%Y-%m-%d')}:
>>>>>>> 982ef4cc

{messages_text}

Provide a concise summary with short bullet points for main topics. Do not include an introductory paragraph.
Highlight all user names/aliases with backticks (e.g., `username`).
At the end, include a section with the top 3 most interesting or notable one-liner quotes from the conversation.
"""

        logger.info(f"Calling LLM API for channel summary: #{channel_name} for the past 24 hours")

        # Check if OpenRouter API key exists
        if not hasattr(config, 'openrouter') or not config.openrouter:
            logger.error("OpenRouter API key not found in config.py or is empty")
            return "Error: OpenRouter API key is missing. Please contact the bot administrator."

        # Initialize the OpenAI client with OpenRouter base URL
        openai_client = OpenAI(
            base_url="https://openrouter.ai/api/v1",
            api_key=config.openrouter
        )

        # Get the model from config or use default
        model = getattr(config, 'llm_model', "x-ai/grok-3-mini-beta")

        # Make the API request with a higher token limit for summaries
        completion = openai_client.chat.completions.create(
            extra_headers={
                "HTTP-Referer": "https://techfren.net",
                "X-Title": "TechFren Discord Bot",
            },
            model=model,  # Use the model from config
            messages=[
                {
                    "role": "system",
                    "content": "You are a helpful assistant that summarizes Discord conversations. Create concise summaries with short bullet points. Highlight all user names with backticks. Do not include an introductory paragraph. End with the top 3 most interesting quotes from the conversation."
                },
                {
                    "role": "user",
                    "content": prompt
                }
            ],
            max_tokens=1500,  # Increased token limit for summaries
            temperature=0.5   # Lower temperature for more focused summaries
        )

        # Extract the response
        summary = completion.choices[0].message.content
        logger.info(f"LLM API summary received successfully: {summary[:50]}{'...' if len(summary) > 50 else ''}")

<<<<<<< HEAD
        # Add a header to the summary
        final_summary = f"**Summary of #{channel_name} for the past 24 hours**\n\n{summary}"
=======
        # Use the summary as is without adding an introductory paragraph
        final_summary = f"**#{channel_name} | {date.strftime('%Y-%m-%d')}**\n\n{summary}"
>>>>>>> 982ef4cc
        return final_summary

    except Exception as e:
        logger.error(f"Error calling LLM API for summary: {str(e)}", exc_info=True)
        return "Sorry, I encountered an error while generating the summary. Please try again later."

async def summarize_scraped_content(markdown_content: str, url: str) -> Optional[Dict[str, Any]]:
    """
    Call the LLM API to summarize scraped content from a URL and extract key points.

    Args:
        markdown_content (str): The scraped content in markdown format
        url (str): The URL that was scraped

    Returns:
        Optional[Dict[str, Any]]: A dictionary containing the summary and key points,
                                 or None if summarization failed
    """
    try:
        # Truncate content if it's too long (to avoid token limits)
        max_content_length = 15000  # Adjust based on model's context window
        truncated_content = markdown_content[:max_content_length]
        if len(markdown_content) > max_content_length:
            truncated_content += "\n\n[Content truncated due to length...]"

        logger.info(f"Summarizing content from URL: {url}")

        # Check if OpenRouter API key exists
        if not hasattr(config, 'openrouter') or not config.openrouter:
            logger.error("OpenRouter API key not found in config.py or is empty")
            return None

        # Initialize the OpenAI client with OpenRouter base URL
        openai_client = OpenAI(
            base_url="https://openrouter.ai/api/v1",
            api_key=config.openrouter
        )

        # Get the model from config or use default
        model = getattr(config, 'llm_model', "x-ai/grok-3-mini-beta")

        # Create the prompt for the LLM
        prompt = f"""Please analyze the following content from the URL: {url}

{truncated_content}

Provide:
1. A concise summary (2-3 paragraphs) of the main content.
2. 3-5 key bullet points highlighting the most important information.

Format your response exactly as follows:
```json
{{
  "summary": "Your summary text here...",
  "key_points": [
    "First key point",
    "Second key point",
    "Third key point",
    "Fourth key point (if applicable)",
    "Fifth key point (if applicable)"
  ]
}}
```
"""

        # Make the API request
        completion = openai_client.chat.completions.create(
            extra_headers={
                "HTTP-Referer": "https://techfren.net",
                "X-Title": "TechFren Discord Bot",
            },
            model=model,  # Use the model from config
            messages=[
                {
                    "role": "system",
                    "content": "You are an expert assistant that summarizes web content and extracts key points. You always respond in the exact JSON format requested."
                },
                {
                    "role": "user",
                    "content": prompt
                }
            ],
            max_tokens=1500,  # Increased token limit for summaries
            temperature=0.3   # Lower temperature for more focused and consistent summaries
        )

        # Extract the response
        response_text = completion.choices[0].message.content
        logger.info(f"LLM API summary received successfully: {response_text[:50]}{'...' if len(response_text) > 50 else ''}")

        # Extract the JSON part from the response
        try:
            # Find JSON between triple backticks if present
            if "```json" in response_text and "```" in response_text.split("```json", 1)[1]:
                json_str = response_text.split("```json", 1)[1].split("```", 1)[0].strip()
            elif "```" in response_text and "```" in response_text.split("```", 1)[1]:
                json_str = response_text.split("```", 1)[1].split("```", 1)[0].strip()
            else:
                # If no backticks, try to parse the whole response
                json_str = response_text.strip()

            # Parse the JSON
            result = json.loads(json_str)

            # Validate the expected structure
            if "summary" not in result or "key_points" not in result:
                logger.warning(f"LLM response missing required fields: {result}")
                # Create a fallback structure
                if "summary" not in result:
                    result["summary"] = "Summary could not be extracted from the content."
                if "key_points" not in result:
                    result["key_points"] = ["Key points could not be extracted from the content."]

            return result

        except json.JSONDecodeError as e:
            logger.error(f"Failed to parse JSON from LLM response: {e}", exc_info=True)
            logger.error(f"Raw response: {response_text}")

            # Create a fallback response
            return {
                "summary": "Failed to generate a proper summary from the content.",
                "key_points": ["The content could not be properly summarized due to a processing error."]
            }

    except Exception as e:
        logger.error(f"Error summarizing content from URL {url}: {str(e)}", exc_info=True)
        return None<|MERGE_RESOLUTION|>--- conflicted
+++ resolved
@@ -127,11 +127,7 @@
         messages_text = "\n".join(formatted_messages_text)
 
         # Create the prompt for the LLM
-<<<<<<< HEAD
         prompt = f"""Please summarize the following conversation from the #{channel_name} channel for the past 24 hours:
-=======
-        prompt = f"""Summarize the following conversation from the #{channel_name} channel on {date.strftime('%Y-%m-%d')}:
->>>>>>> 982ef4cc
 
 {messages_text}
 
@@ -181,13 +177,8 @@
         summary = completion.choices[0].message.content
         logger.info(f"LLM API summary received successfully: {summary[:50]}{'...' if len(summary) > 50 else ''}")
 
-<<<<<<< HEAD
         # Add a header to the summary
         final_summary = f"**Summary of #{channel_name} for the past 24 hours**\n\n{summary}"
-=======
-        # Use the summary as is without adding an introductory paragraph
-        final_summary = f"**#{channel_name} | {date.strftime('%Y-%m-%d')}**\n\n{summary}"
->>>>>>> 982ef4cc
         return final_summary
 
     except Exception as e:
